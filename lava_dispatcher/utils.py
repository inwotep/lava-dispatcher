--- conflicted
+++ resolved
@@ -38,7 +38,7 @@
     fd = open(filename, "w")
     try:
         if proxy:
-            handlers = [urllib2.ProxyHandler({'http': 'http://%s/' % proxy})]
+            handlers = [urllib2.ProxyHandler({'http': '%s' % proxy})]
         else:
             handlers = []
         opener = urllib2.build_opener(*handlers)
@@ -53,50 +53,9 @@
         raise RuntimeError("Could not retrieve %s" % url)
     return filename
 
-def link_or_copy_file(src, dest):
-    try:
-        dir = os.path.dirname(dest)
-        if not os.path.exists(dir):
-            os.makedirs(dir)
-        os.link(src, dest)
-    except OSError, err:
-        if err.errno == errno.EXDEV:
-            shutil.copy(src, dest)
-        if err.errno == errno.EEXIST:
-            logging.debug("Cached copy of %s already exists" % dest)
-        else:
-            logging.exception("os.link '%s' with '%s' failed" % (src, dest))
-
-def copy_file(src, dest):
-    dir = os.path.dirname(dest)
-    if not os.path.exists(dir):
-        os.makedirs(dir)
-    shutil.copy(src, dest)
-
-
 # XXX: duplication, we have similar code in lava-test, we need to move that to
 # lava.utils -> namespace as standalone package
-<<<<<<< HEAD
 # def download_with_cache(url, path="", cachedir=""):
-=======
-def download_with_cache(url, path="", cachedir=""):
-    cache_loc = url_to_cache(url, cachedir)
-    if os.path.exists(cache_loc):
-        filename = os.path.basename(cache_loc)
-        file_location = os.path.join(path, filename)
-        link_or_copy_file(cache_loc, file_location)
-    else:
-        file_location = download(url, path)
-        copy_file(file_location, cache_loc)
-    return file_location
-
-
-def url_to_cache(url, cachedir):
-    url_parts = urlparse.urlsplit(url)
-    path = os.path.join(cachedir, url_parts.netloc,
-        url_parts.path.lstrip(os.sep))
-    return path
->>>>>>> 3fdcee3c
 
 
 def string_to_list(string):
