--- conflicted
+++ resolved
@@ -110,15 +110,10 @@
 
     def check_adb_status(self):
         # XXX: IP could be assigned in other way in the validation farm
-        default_network_interface = self.board.default_network_interface 
+        network_interface = self.board.default_network_interface
         try:
-            self.run_shell_command('netcfg %s dhcp' % \
-<<<<<<< HEAD
-                default_network_interface, response = self.tester_str,
-=======
-                network_interface, response = TESTER_STR,
->>>>>>> 7c01ab1a
-                timeout = 60)
+            self.run_cmd_tester(
+                'netcfg %s dhcp' % network_interface, timeout=60)
         except:
             print "netcfg %s dhcp exception" % network_interface
             return False
