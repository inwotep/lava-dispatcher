# Copyright (C) 2011 Linaro Limited
#
# Author: Paul Larson <paul.larson@linaro.org>
#
# This file is part of LAVA Dispatcher.
#
# LAVA Dispatcher is free software; you can redistribute it and/or modify
# it under the terms of the GNU General Public License as published by
# the Free Software Foundation; either version 2 of the License, or
# (at your option) any later version.
#
# LAVA Dispatcher is distributed in the hope that it will be useful,
# but WITHOUT ANY WARRANTY; without even the implied warranty of
# MERCHANTABILITY or FITNESS FOR A PARTICULAR PURPOSE.  See the
# GNU General Public License for more details.
#
# You should have received a copy of the GNU General Public License
# along
# with this program; if not, see <http://www.gnu.org/licenses>.

import json
import logging
import pexpect
import traceback

from json_schema_validator.schema import Schema
from json_schema_validator.validator import Validator

from lava_dispatcher.actions import get_all_cmds
from lava_dispatcher.client.base import CriticalError, GeneralError
from lava_dispatcher.context import LavaContext


job_schema = {
    'type': 'object',
    'additionalProperties': {},
    'properties': {
        'actions': {
            'items': {
                'type': 'object',
                'properties': {
                    'command': {
                        'optional': False,
                        'type': 'string',
                        },
                    'parameters': {
                        'optional': True,
                        'type': 'object',
                        },
                    'metadata': {
                        'optional': True,
                        },
                    },
                'additionalProperties': False,
                },
            },
        'device_type': {
            'type': 'string',
            'optional': True,
            },
        'job_name': {
            'type': 'string',
            'optional': True,
            },
<<<<<<< HEAD
        'image_type': {
            'type': 'string',
            'optional': True,
            },
=======
>>>>>>> 94822755
        'target': {
            'type': 'string',
            'optional': True,
            },
        'timeout': {
            'type': 'integer',
            'optional': False,
            },
        'logging_level': {
            'type': 'string',
            'enum': ["CRITICAL", "ERROR", "WARNING", "INFO", "DEBUG"],
            'optional': True,
            },
        },
    }


def validate_job_data(job_data):
    schema = Schema(job_schema)
    validator = Validator()
    validator.validate(schema, job_data)
    lava_commands = get_all_cmds()
    for action in job_data['actions']:
        command_name = action['command']
        command = lava_commands.get(command_name)
        if command is None:
            raise ValueError("action %r not known" % command_name)
        command.validate_parameters(action.get('parameters'))


class LavaTestJob(object):
    def __init__(self, job_json, oob_file, config):
        self.job_status = 'pass'
        self.load_job_data(job_json)
        self.context = LavaContext(
            self.target, config, oob_file, self.job_data)

    def load_job_data(self, job_json):
        self.job_data = json.loads(job_json)

    @property
    def target(self):
        return self.job_data['target']

    @property
    def logging_level(self):
        try:
            return self.job_data['logging_level']
        except :
            return None

<<<<<<< HEAD
    @property
    def image_type(self):
        return self.job_data.get('image_type')
=======
    def validate(self):
        schema = Schema(job_schema)
        validator = Validator()
        validator.validate(schema, self.job_data)

        lava_commands = get_all_cmds()
        for action in self.job_data['actions']:
            command_name = action['command']
            if command_name not in lava_commands:
                raise CriticalError("action %r not known" % command_name)
>>>>>>> 94822755

    def run(self):
        validate_job_data(self.job_data)
        self._set_logging_level()
        lava_commands = get_all_cmds()

        if self.job_data['actions'][-1]['command'].startswith("submit_results"):
            submit_results = self.job_data['actions'].pop(-1)
        else:
            submit_results = None

        metadata = {
            'target.hostname': self.target,
        }

        if 'device_type' in self.job_data:
            metadata['target.device_type'] = self.job_data['device_type']
        self.context.test_data.add_metadata(metadata)

        try:
            for cmd in self.job_data['actions']:
                params = cmd.get('parameters', {})
                logging.info("[ACTION-B] Command %s is started with parameters %s." % (cmd['command'],params))
                metadata = cmd.get('metadata', {})
                self.context.test_data.add_metadata(metadata)
                action = lava_commands[cmd['command']](self.context)
                try:
                    status = 'fail'
                    action.run(**params)
                except CriticalError as err:
                    raise
                except (pexpect.TIMEOUT, GeneralError) as err:
                    pass
                except Exception as err:
                    raise
                else:
                    status = 'pass'
                finally:
                    err_msg = ""
                    if status == 'fail':
                        logging.warning("[ACTION-E] %s is finished with error (%s)." %(cmd['command'], err))
                        err_msg = "Lava failed at action %s with error: %s\n" %\
                                  (cmd['command'], unicode(str(err), 'ascii', 'replace'))
                        if cmd['command'] == 'lava_test_run':
                            err_msg += "Lava failed on test: %s" %\
                                       params.get('test_name', "Unknown")
                        err_msg = err_msg + traceback.format_exc()
                        # output to both serial log and logfile
                        self.context.client.sio.write(err_msg)
                    else:
                        logging.info("[ACTION-E] %s is finished successfully." %cmd['command'])
                        err_msg = ""
                    self.context.test_data.add_result(
                        action.test_name(**params), status, err_msg)
        except:
            #Capture all user-defined and non-user-defined critical errors
            self.context.test_data.job_status='fail'
            raise
        finally:
            if submit_results:
                params = submit_results.get('parameters', {})
                action = lava_commands[submit_results['command']](
                    self.context)
                action.run(**params)

    def _set_logging_level(self):
        # set logging level is optional
        level = self.logging_level
        # CRITICAL, ERROR, WARNING, INFO or DEBUG
        if level:
            if level == 'DEBUG':
                logging.root.setLevel(logging.DEBUG)
            elif level == 'INFO':
                logging.root.setLevel(logging.INFO)
            elif level == 'WARNING':
                logging.root.setLevel(logging.WARNING)
            elif level == 'ERROR':
                logging.root.setLevel(logging.ERROR)
            elif level == 'CRITICAL':
                logging.root.setLevel(logging.CRITICAL)
            else:
                logging.warning("Unknown logging level in the job '%s'. Allow level are : CRITICAL, ERROR, WARNING, INFO or DEBUG" %level)<|MERGE_RESOLUTION|>--- conflicted
+++ resolved
@@ -62,13 +62,6 @@
             'type': 'string',
             'optional': True,
             },
-<<<<<<< HEAD
-        'image_type': {
-            'type': 'string',
-            'optional': True,
-            },
-=======
->>>>>>> 94822755
         'target': {
             'type': 'string',
             'optional': True,
@@ -119,23 +112,6 @@
             return self.job_data['logging_level']
         except :
             return None
-
-<<<<<<< HEAD
-    @property
-    def image_type(self):
-        return self.job_data.get('image_type')
-=======
-    def validate(self):
-        schema = Schema(job_schema)
-        validator = Validator()
-        validator.validate(schema, self.job_data)
-
-        lava_commands = get_all_cmds()
-        for action in self.job_data['actions']:
-            command_name = action['command']
-            if command_name not in lava_commands:
-                raise CriticalError("action %r not known" % command_name)
->>>>>>> 94822755
 
     def run(self):
         validate_job_data(self.job_data)
