--- conflicted
+++ resolved
@@ -358,8 +358,6 @@
                     logging.error("Failed to submit the test result. Error = %s", err)
                     raise
             self.context.finish()
-<<<<<<< HEAD
-=======
 
     def _aggregate_bundle(self, transport, lava_commands, submit_results):
         if "sub_id" not in self.job_data:
@@ -411,7 +409,6 @@
                 return
             else:
                 raise ValueError("API error - collated bundle has been sent to the wrong node.")
->>>>>>> 29607c86
 
     def _set_logging_level(self):
         # set logging level is optional
