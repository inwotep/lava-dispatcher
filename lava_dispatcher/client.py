# Copyright (C) 2011 Linaro Limited
#
# Author: Paul Larson <paul.larson@linaro.org>
#
# This file is part of LAVA Dispatcher.
#
# LAVA Dispatcher is free software; you can redistribute it and/or modify
# it under the terms of the GNU General Public License as published by
# the Free Software Foundation; either version 2 of the License, or
# (at your option) any later version.
#
# LAVA Dispatcher is distributed in the hope that it will be useful,
# but WITHOUT ANY WARRANTY; without even the implied warranty of
# MERCHANTABILITY or FITNESS FOR A PARTICULAR PURPOSE.  See the
# GNU General Public License for more details.
#
# You should have received a copy of the GNU General Public License
# along
# with this program; if not, see <http://www.gnu.org/licenses>.

import pexpect
import sys
import time
from cStringIO import StringIO
from utils import string_to_list

class LavaClient(object):
    def __init__(self, context, config):
        self.context = context
        self.config = config
        cmd = "conmux-console %s" % self.hostname
        self.sio = SerialIO(sys.stdout)
        self.proc = pexpect.spawn(cmd, timeout=3600, logfile=self.sio)
        #serial can be slow, races do funny things if you don't increase delay
        self.proc.delaybeforesend=1


    def board_option(self, option_name):
        return self.config.get(option_name)

    def board_option_int(self, option_name):
        return self.config.getint(option_name)

    @property
<<<<<<< HEAD
    def hostname(self):
        return self.board_option("hostname")

    @property
    def tester_str(self):
        return self.board_option("TESTER_STR")

    @property
    def master_str(self):
        return self.board_option("MASTER_STR")

    @property
    def boot_cmds(self):
        uboot_str = self.board_option("boot_cmds")
        return string_to_list(uboot_str)

    @property
    def board_type(self):
        return self.board_option("board_type")

    @property
    def boot_part(self):
        return self.board_option_int("boot_part")

    @property
    def root_part(self):
        return self.board_option_int("root_part")

    @property
    def default_network_interface(self):
        return self.board_option("default_network_interface")
=======
    def master_str(self):
        return self._master_str

    @property
    def tester_str(self):
        return self._tester_str
>>>>>>> ae5198e5

    def in_master_shell(self):
        """ Check that we are in a shell on the master image
        """
        self.proc.sendline("")
        id = self.proc.expect([self.master_str, pexpect.TIMEOUT])
        if id == 1:
            raise OperationFailed

    def in_test_shell(self):
        """ Check that we are in a shell on the test image
        """
        self.proc.sendline("")
        id = self.proc.expect([self.tester_str, pexpect.TIMEOUT])
        if id == 1:
            raise OperationFailed

    def boot_master_image(self):
        """ reboot the system, and check that we are in a master shell
        """
        self.soft_reboot()
        try:
            self.proc.expect("Starting kernel")
            self.in_master_shell()
        except:
            self.hard_reboot()
            try:
                self.in_master_shell()
            except:
                raise

    def boot_linaro_image(self):
        """ Reboot the system to the test image
        """
        self.soft_reboot()
        try:
            self.enter_uboot()
        except:
            self.hard_reboot()
            self.enter_uboot()
        boot_cmds = self.boot_cmds
        self.proc.sendline(boot_cmds[0])
        for line in range(1, len(boot_cmds)):
            if self.board_type in ["mx51evk", "mx53loco"]:
                self.proc.expect(">", timeout=300)
            elif self.board_type == "snowball_sd":
                self.proc.expect("\$", timeout=300)
            else:
                self.proc.expect("#", timeout=300)
            self.proc.sendline(boot_cmds[line])
        self.in_test_shell()

    def enter_uboot(self):
        self.proc.expect("Hit any key to stop autoboot")
        self.proc.sendline("")

    def soft_reboot(self):
        self.proc.sendline("reboot")
        # set soft reboot timeout 60s, or do a hard reset
        id = self.proc.expect(['Restarting system', pexpect.TIMEOUT],
                timeout=60)
        if id != 0:
            self.hard_reboot()

    def hard_reboot(self):
        self.proc.send("~$")
        self.proc.sendline("hardreset")

    def run_shell_command(self, cmd, response=None, timeout=-1):
        self.proc.sendline(cmd)
        if response:
            self.proc.expect(response, timeout=timeout)

    def run_cmd_master(self, cmd, timeout=-1):
        self.run_shell_command(cmd, self.master_str, timeout)

    def run_cmd_tester(self, cmd, timeout=-1):
        self.run_shell_command(cmd, self.tester_str, timeout)

    def check_network_up(self):
        lava_server_ip = self.context.config.get("LAVA_SERVER_IP")
        self.proc.sendline("LC_ALL=C ping -W4 -c1 %s" % lava_server_ip)
        id = self.proc.expect(["1 received", "0 received",
            "Network is unreachable"], timeout=5)
        self.proc.expect(self.master_str)
        if id == 0:
            return True
        else:
            return False

    def wait_network_up(self, timeout=120):
        now = time.time()
        while time.time() < now+timeout:
            if self.check_network_up():
                return
        raise NetworkError

    def get_master_ip(self):
        #get master image ip address
        self.wait_network_up()
        #tty device uses minimal match, see pexpect wiki
        #pattern1 = ".*\n(\d{1,3}\.\d{1,3}\.\d{1,3}\.\d{1,3})"
        pattern1 = "(\d?\d?\d?\.\d?\d?\d?\.\d?\d?\d?\.\d?\d?\d?)"
        cmd = ("ifconfig %s | grep 'inet addr' | awk -F: '{print $2}' |"
                "awk '{print $1}'" % self.default_network_interface)
        self.proc.sendline(cmd)
        #if running from ipython, it needs another Enter, don't know why:
        #self.proc.sendline("")
        id = self.proc.expect([pattern1, pexpect.EOF,
            pexpect.TIMEOUT], timeout=5)
        print "\nmatching pattern is %s" % id
        if id == 0:
            ip = self.proc.match.groups()[0]
            print "Master IP is %s" % ip
            return ip
        else:
            return None

    def export_display(self):
        #export the display, ignore errors on non-graphical images
        self.run_cmd_tester("su - linaro -c 'DISPLAY=:0 xhost local:'")
        self.run_cmd_tester("export DISPLAY=:0")

    def get_seriallog(self):
        return self.sio.getvalue()


class SerialIO(file):
    def __init__(self, logfile):
        self.serialio = StringIO()
        self.logfile = logfile

    def write(self, text):
        self.serialio.write(text)
        self.logfile.write(text)

    def close(self):
        self.serialio.close()
        self.logfile.close()

    def flush(self):
        self.logfile.flush()

    def getvalue(self):
        return self.serialio.getvalue()


class DispatcherError(Exception):
    """
    Base exception and error class for dispatcher
    """


class CriticalError(DispatcherError):
    """
    The critical error
    """


class GeneralError(DispatcherError):
    """
    The non-critical error
    """


class NetworkError(CriticalError):
    """
    This is used when a network error occurs, such as failing to bring up
    the network interface on the client
    """


class OperationFailed(GeneralError):
    pass
<|MERGE_RESOLUTION|>--- conflicted
+++ resolved
@@ -34,7 +34,6 @@
         #serial can be slow, races do funny things if you don't increase delay
         self.proc.delaybeforesend=1
 
-
     def board_option(self, option_name):
         return self.config.get(option_name)
 
@@ -42,7 +41,6 @@
         return self.config.getint(option_name)
 
     @property
-<<<<<<< HEAD
     def hostname(self):
         return self.board_option("hostname")
 
@@ -74,14 +72,6 @@
     @property
     def default_network_interface(self):
         return self.board_option("default_network_interface")
-=======
-    def master_str(self):
-        return self._master_str
-
-    @property
-    def tester_str(self):
-        return self._tester_str
->>>>>>> ae5198e5
 
     def in_master_shell(self):
         """ Check that we are in a shell on the master image
